--- conflicted
+++ resolved
@@ -1,5 +1,3 @@
-<<<<<<< HEAD
-=======
 # Learn Flow – Your AI Study Assistant
 
 A multi-agent AI application that blends deep document analysis with practical career skills, designed to be the ultimate study partner for college students. Powered by LangGraph, Google Gemini, and Qdrant, Learn Flow is your companion for smarter revision, skill-building, and academic success.
@@ -175,5 +173,4 @@
 All rights reserved.
 
 ---
-**Learn Flow – Smarter study, stronger future.**
->>>>>>> 645201e8
+**Learn Flow – Smarter study, stronger future.**